
import logging
import importlib
from datetime import datetime, timezone
import time
import json
import requests
from types import SimpleNamespace
from pathlib import Path
import os
import pickle
import requests
from typing import Callable

from lwfm.base.Site import Site, SiteAuthDriver, SiteRunDriver, SiteRepoDriver
from lwfm.base.SiteFileRef import FSFileRef, SiteFileRef, RemoteFSFileRef, S3FileRef
from lwfm.base.JobDefn import JobDefn, RepoOp
from lwfm.base.JobStatus import JobStatus, JobStatusValues, JobContext
from lwfm.base.MetaRepo import MetaRepo
from lwfm.server.JobStatusSentinelClient import JobStatusSentinelClient
from lwfm.base.JobEventHandler import JobEventHandler


from py4dt4d._internal._SecuritySvc import _SecuritySvc
from py4dt4d._internal._JobSvc import _JobSvc
from py4dt4d._internal._SimRepoSvc import _SimRepoSvc
from py4dt4d._internal._PyEngineUtil import _PyEngineUtil
from py4dt4d._internal._Constants import _Locations, _LocationServers
from py4dt4d.PyEngine import PyEngine
from py4dt4d._internal._PyEngineImpl import _PyEngineImpl
from py4dt4d.Job import JobRunner
from py4dt4d.ToolRepo import ToolRepo
from py4dt4d.SimRepo import SimRepo

SERVER = _Locations.PROD_STR.value

LOCAL_COMPUTE_TYPE = "local"

JOB_SET_HANDLER_TYPE = "jobset"
DATA_HANDLER_TYPE = "data"

DT4D_API = "https://dt4dapi.research.ge.com"

#************************************************************************************************************************************

# the native DT4D status strings mapped to the canonical lwfm terms
class DT4DJobStatus(JobStatus):
    def __init__(self, jobContext: JobContext):
        super(DT4DJobStatus, self).__init__(jobContext)
        self.setStatusMap({
            "UNKNOWN"     : JobStatusValues.UNKNOWN,
            "REQUESTING"  : JobStatusValues.PENDING,
            "REQUESTED"   : JobStatusValues.PENDING,
            "SUBMITTED"   : JobStatusValues.PENDING,
            "DISCOVERED"  : JobStatusValues.PENDING,
            "PENDING"     : JobStatusValues.PENDING,
            "RUNNING"     : JobStatusValues.RUNNING,
            "ANALYSIS"    : JobStatusValues.INFO,
            "MODIFY"      : JobStatusValues.INFO,
            "MOVING"      : JobStatusValues.INFO,
            "MOVED"       : JobStatusValues.INFO,
            "FINISHED"    : JobStatusValues.FINISHING,
            "COMPLETED"   : JobStatusValues.COMPLETE,
            "IMPROPER"    : JobStatusValues.FAILED,
            "FAILED"      : JobStatusValues.FAILED,
            "CANCELLED"   : JobStatusValues.CANCELLED,
            "TIMEOUT"     : JobStatusValues.CANCELLED,
        })

    def toJSON(self):
        return self.serialize()

    def serialize(self):
        out_bytes = pickle.dumps(self, 0)
        out_str = out_bytes.decode(encoding='ascii')
        return out_str

    @staticmethod
    def deserialize(s: str):
        in_json = json.dumps(s)
        in_obj = pickle.loads(json.loads(in_json).encode(encoding='ascii'))
        return in_obj


#************************************************************************************************************************************
# Auth

class DT4DSiteAuthDriver(SiteAuthDriver):
    def login(self, force: bool=False) -> bool:
        # login to DT4D
        if (not self.isAuthCurrent()):
            _SecuritySvc().freshLogin(SERVER)
        return True

    def isAuthCurrent(self) -> bool:
        # DT4D doesn't expose an "is current" endpoint - if you make a call and you're not logged in, you get prompted
        # so to avoid incessant popping of the dt4d login dialog, do a quick and dirty check on a cached token
        path = os.path.expanduser('~') + "/dt4d/tokens.txt"
        if os.path.exists(path):
            mtime = os.stat(path).st_mtime
            modified = datetime.fromtimestamp(mtime, tz=timezone.utc)
            now = datetime.now()
            delta = now.timestamp() - modified.timestamp()
            if (delta < 3000):  # TODO: completely arbitrary...
                return True
            else:
                return False
        else:
            return False

    # DT4D provides its own local token persistence
    def writeToStore(self) -> bool:
        return True

    # DT4D provides its own local token persistence
    def readFromStore(self) -> bool:
        return True


#************************************************************************************************************************************
# Run

@JobRunner
def _runRemoteJob(job, jobId, toolName, toolFile, toolClass, toolArgs, computeType, jobName, setId, timeout=0.5):
    # Run the tool on the remote computeType.
    _JobSvc(job).runRemotePyJob(job, toolName, toolFile, toolClass, toolArgs, computeType, "", setId,
                                jobName, timeout, None, None, jobId)

@JobRunner
def _job_set_event(job, jobId, toolName, toolFile, toolClass, toolArgs, computeType, waitOnSetId, jobSetNumber, setId, jobName, timeout=0):
    # Run the tool on the remote computeType.
    print("Time to register the job: toolName:" + str(toolName) + "|toolFile:" + str(toolFile) + "|toolClass:" + str(toolClass) + "|args:" + str(toolArgs) + "|computeType:" + str(computeType) + "|waitOnSetId:" + str(waitOnSetId) + "|setNum:" + str(jobSetNumber))
    _JobSvc(job).registerJob(job, toolName, toolFile, toolClass, toolArgs, computeType, "", waitOnSetId, jobSetNumber, jobType="python",
        setId=setId, jobName=jobName, triggerJobId=jobId)

@JobRunner
def _data_event(job, jobId, toolName, toolFile, toolClass, toolArgs, computeType, trigger, setId, jobName, timeout=0):
    # Run the tool on the remote computeType.
    _JobSvc(job).registerDataTrigger(job, toolName, toolFile, toolClass, toolArgs, computeType, "", trigger, jobType="python",
                                setId=setId, jobName=jobName, triggerJobId=jobId)

@JobRunner
def _unset_job_set_event(self, jobId):
    # Run the tool on the remote computeType.
    _PyEngineImpl().removeJobSetTrigger(self, jobId)

def _unset_data_event(self, jobId):
    # Run the tool on the remote computeType.
    _PyEngineImpl().removeDataTrigger(self, jobId)

<<<<<<< HEAD
@JobRunner
def _getJobStatus(job, jobContext):
    return _getJobStatusWorker(job, jobContext)

def _getAllJobs(startTime, endTime):
    s = requests.Session()
    tokenFile = _SecuritySvc().login()
    location = tokenFile["location"]
    token = tokenFile["accessToken"]
    query="?startTimeMs=" + str(startTime) + "&endTimeMs=" + str(endTime)
    url = _LocationServers.JOB_SVC_MAP.value[location] + "/api/v0/repo/get/runAggregated" + query
    m = s.get(url,
                  headers={"Authorization":"Bearer " + token, "Content-Type" : "application/json"},
                  json = {"startTimeMs":str(startTime), "endTimeMs":str(endTime)})


    # We have a list of DT4D jobs, but we need it in lwfm format
    jobStatuses = []
    jobList = m.json()
    for job in jobList:
        jobContext = JobContext()
        jobContext.setNativeId(job['workflowId'])
        jobContext.setParentJobId(job['parentWorkflowId'])
        jobContext.setOriginJobId(job['originatorWorkflowId'])
        jobContext.setName(job['jobName'])
        jobContext.setSiteName('DT4D')
        jobContext.setComputeType(job['computeType'])

        jobStatus = DT4DJobStatus(jobContext)
        jobStatus.setNativeStatusStr(job['status'])
        jobStatus.setEmitTime(job['headerTimestamp'])
        jobStatus.setReceivedTime(job['dt4dReceivedTimestamp'])

        jobStatuses.append(jobStatus)

    return m.json()
=======
def _getJobStatus(self, jobContext):
    return _getJobStatusWorker(self, jobContext)

def _getAllJobs(startTime, endTime):
    statuses = []
    status_dicts = _queryMostRecentJobStatus(startTime, endTime)
    for status_dict in status_dicts:
        context = JobContext()
        if 'workflowId' in status_dict:
            context.setId(status_dict['workflowId'])
        if 'originatorWorkflowId' in status_dict:
            context.setParentJobId(status_dict['originatorWorkflowId'])
        if 'parentWorkflowId' in status_dict:
            context.setOriginJobId(status_dict['parentWorkflowId'])        
        if 'jobName' in status_dict:
            context.setName(status_dict['jobName'])
        if 'computeType' in status_dict:
            context.setComputeType(status_dict['computeType'])
        elif 'computeHost' in status_dict:
            context.setComputeType(status_dict['computeHost'])
        if 'tenant' in status_dict:
            context.setGroup(status_dict['tenant'])
        if 'userSSO' in status_dict:
            context.setUser(status_dict['userSSO'])
        context.setSiteName('dt4d')
        status = DT4DJobStatus(context)
        status.setReceivedTime(datetime.utcfromtimestamp(status_dict['timestamp']/1000))
        status.setStatus(status.getStatusMap()[status_dict['status'].upper()])
        statuses.append(status.serialize())
    return statuses

def _queryMostRecentJobStatus(startTime, endTime):
    s = requests.Session()
    token = _SecuritySvc()._getTokens()["accessToken"]
    query="?startTimeMs=" + str(startTime) + "&endTimeMs=" + str(endTime)
    url = DT4D_API + "/api/v0/repo/get/runAggregated" + query
    m = s.get(url,
                  headers={"Authorization":"Bearer " + token, "Content-Type" : "application/json"},
                  json = {"startTimeMs":str(startTime), "endTimeMs":str(endTime)})
    if m.status_code == 200:
        return m.json()
    else: 
        logger.error(str(m.content))
        return []
>>>>>>> 2a0bd5ac


def _getJobStatusWorker(job, jobContext):
    timeNowMs = int(round(time.time() * 1000))
    startTimeMs =  timeNowMs - (99999 * 60 * 1000)
    endTimeMs = timeNowMs + int(round(99999 * 60 * 1000))
    results = _JobSvc(job).queryJobStatusByJobId(startTimeMs, endTimeMs, jobContext.getNativeId())
    stat =  _statusProcessor(results, jobContext)
    # if (stat.getParentJobId() is None):
    #     stat.setParentJobId("")
    out = stat.serialize()
    return out


class Struct:
    def __init__(self, **entries):
        self.__dict__.update(entries)

def _statusProcessor(results, context):
    status = DT4DJobStatus(context)
    currTime = 0
    currStatus = None
    for entry in results:
        x = Struct(**entry)
        if (x.dt4dReceivedTimestamp > currTime):
            currTime = x.dt4dReceivedTimestamp
            currStatus = x.status
    status.setNativeStatusStr(currStatus)
    status.getJobContext().setId(context.getId())
    return status


class DT4DSiteRunDriver(SiteRunDriver):
    def submitJob(self, jdefn: JobDefn, parentContext: JobContext = None) -> JobStatus:
        context = parentContext
        if (context is None):
            context = JobContext()
        status = DT4DJobStatus(context)
        if jdefn is None:
            status.emit("IMPROPER")
            return status

        # launch the job with DT4D
        # DT4D moodule path is python [ directory, module, file, class ]
        modulePath = jdefn.getEntryPoint()
        modulePathStr = modulePath[1] + "." + modulePath[2]

        nativeId = context.getId()  # default to lwfm id
        setId = context.getJobSetId()
        if (jdefn.getComputeType() == LOCAL_COMPUTE_TYPE):
            # run local dt4d job
            cls = getattr(importlib.import_module(modulePathStr), modulePath[3])
            try:
                # we need the native id
                jobClass = cls()
                nativeId = jobClass.getJobId()
                PyEngine().runLocal(jobClass)
            except Exception as ex:
                print("**** DT4DSiteSDriver exception while running local job " + str(ex))
        else:
            # run remote dt4d job
            #nativeId = _PyEngineUtil.generateId()
            _runRemoteJob(nativeId,
                          modulePath[0], modulePath[1], modulePath[2],
                          jdefn.getJobArgs(), jdefn.getComputeType(), jdefn.getName(), setId)

        context.setNativeId(nativeId)
        #status.setNativeId(nativeId)
        # At this point the status object we have contains the job's lwfm id and its native id.  it does not however
        # contain an accurate job status/state string - the job is being launched asynchronously, and therefore that underlying
        # runtime is going to take the job through its states.  to get the state into lwfm, we need to poll the site.
        #retval = JobStatusSentinelClient().setTerminalSentinel(context.getId(), context.getParentJobId(), context.getOriginJobId(),
        #                                                       context.getNativeId(), "dt4d")
        return status

    def getJobStatus(self, jobContext: JobContext) -> JobStatus:
        stat =  _getJobStatus(jobContext)
        status = DT4DJobStatus.deserialize(stat)
        return status

    def cancelJob(self, nativeJobId: str) -> bool:
        # not implemented
        return False


    def listComputeTypes(self) -> [str]:
        computeTypes = PyEngine.listComputeTypes(self)
        return computeTypes


    def setEventHandler(self, jdefn:JobDefn, jeh: JobEventHandler) -> JobEventHandler:
        context = jeh.getTargetContext()
        if (context is None):
            context = JobContext()
        status = DT4DJobStatus(context)
        if jeh is None:
            status.emit("IMPROPER")
            return status

        # set the handler with DT4D
        # DT4D moodule path is python [module, file, class ]
        modulePath = jdefn.getEntryPoint()

        nativeId = _PyEngineUtil.generateId()
        setId = context.getJobSetId()
        jobName = jdefn.getName()
        fireDefn = jeh.getFireDefn()
        # Getting the handler type.  There are 2 types in dt4d.  jobset handlers will fire when a job set with a specified length
        # has completed.  data handlers will fire when a file is uploaded with a given metadata set.
        handlerType = fireDefn[0]
        if handlerType.lower() == JOB_SET_HANDLER_TYPE:
            waitOnSetId = fireDefn[1]
            jobSetNumber = int(fireDefn[2])
            _job_set_event(nativeId, modulePath[0], modulePath[1], modulePath[2],
                        jdefn.getJobArgs(), jdefn.getComputeType(), waitOnSetId, jobSetNumber, setId, jobName)
        elif handlerType.lower() == DATA_HANDLER_TYPE:
            trigger = fireDefn[1]
            _data_event(nativeId, modulePath[0], modulePath[1], modulePath[2],
                        jdefn.getJobArgs(), jdefn.getComputeType(), trigger, setId, jobName)
        context.setNativeId(nativeId)
        # At this point the status object we have contains the job's lwfm id and its native id.  it does not however
        # contain an accurate job status/state string - the job is being launched asynchronously, and therefore that underlying
        # runtime is going to take the job through its states.  to get the state into lwfm, we need to poll the site.
        #retval = JobStatusSentinelClient().setTerminalSentinel(context.getId(), context.getParentJobId(), context.getOriginJobId(),
        #                                                       context.getNativeId(), "dt4d")
        return status


    def unsetEventHandler(self, jeh: JobEventHandler) -> bool:
        handlerType = jeh.getFireDefn()[0]
        print("UNSETTING " + handlerType + ": " + jeh.getId())
        if(handlerType.lower() == JOB_SET_HANDLER_TYPE):
            _unset_job_set_event(jeh.getId())
            #_PyEngineImpl.removeJobSetTrigger(self, self, jeh.getId())
        elif(handlerType.lower() == DATA_HANDLER_TYPE):
            _unset_data_event(jeh.getId())
            #_PyEngineImpl.removeDataTrigger(self, self, jeh.getId())

    def listEventHandlers(self) -> [JobEventHandler]:
        eventHandlers = PyEngine().listRegisteredJobs()
        eventHandlers.extend(PyEngine().listDataTriggers())
        return eventHandlers
        
    def getJobList(self, startTime: int, endTime: int) -> [JobStatus]:
        statuses = []
        serialized_statuses = _getAllJobs(startTime, endTime)
        for serialized_status in serialized_statuses:
            status = DT4DJobStatus.deserialize(serialized_status)
            statuses.append(status)
        return statuses


#************************************************************************************************************************************
# Repo

@JobRunner
def repoPut(job, path, metadata={}):
    return SimRepo(job).put(path, metadata)

@JobRunner
def repoGet(job, docId, path=""):
    return SimRepo(job).getByDocId(docId, path, fullPath=True)

@JobRunner
def repoFindById(job, docId):
    return SimRepo(job).getMetadataByDocId(docId)

def _getCreds():
    authDriver = DT4DSiteAuthDriver()
    if not authDriver.isAuthCurrent():
        authDriver.login()
    creds = _SecuritySvc().login(SERVER)
    return creds

<<<<<<< HEAD
def repoFindByMetadata(metadata):
    creds = _getCreds()
    location = creds["location"]
    group = creds["userGroup"]
    token = creds["accessToken"]
    metadata['DT4D_TENANT'] = group
    values = {"metadata" : metadata}
=======
def repoGetValues(field, contains, group, metadata, startTime, endTime):
    s = requests.Session()
    token = _SecuritySvc()._getTokens()["accessToken"]
    values = s.post(DT4D_API + "/api/v0/search/get/fieldValues",
                  headers={"Authorization":"Bearer " + token, "Content-Type" : "application/json"},
                  json = {
                        "field": field,
                        "fieldFilter": contains,
                        "group": group,
                        "metadata": metadata,
                        "startTime": startTime,
                        "endTime": endTime
                  })
    return values.json()

class Dt4DSiteRepoDriver(SiteRepoDriver):
>>>>>>> 2a0bd5ac

    s = requests.Session()
    url = _LocationServers.REPO_SVC_MAP.value[location] + "/api/v0/repo/get/simMetaSearchInTenancy"

    m = s.post(url, headers={
        "Authorization": "Bearer " + token}, json=values)

    if not m.json():
        raise LookupError("No results found")
    return m.json()


class Dt4DSiteRepoDriver(SiteRepoDriver):

    def put(self, localRef: Path, siteRef: S3FileRef, jobContext: JobContext = None) -> S3FileRef:
        # Book keeping for status emissions
        iAmAJob = False
        if (jobContext is None):
            iAmAJob = True
            jobContext = JobContext()
        status = DT4DJobStatus(jobContext)
        if (iAmAJob):
            # emit the starting job status sequence
            status.emit("PENDING")
            status.emit("RUNNING")

        # Emit our info status before hitting the API
        status.setNativeInfo(JobStatus.makeRepoInfo(RepoOp.PUT, False, str(localRef), ""))
        status.emit("MOVING")

        repoPut(str(localRef), siteRef.getMetadata())

        status.emit("MOVED")

        if (iAmAJob):
            # emit the successful job ending sequence
            status.emit("FINISHED")
            status.emit("COMPLETED")
<<<<<<< HEAD
            
        creds = _getCreds()

        # Add to the repo, if possible
        siteMetadata = {}
        siteMetadata["type"] = "sim"
        siteMetadata["tenant"] = creds["userGroup"]
        siteMetadata["workflowId"] = jobContext.getNativeId()
        siteMetadata["parentWorkflowId"] = jobContext.getParentJobId()
        siteMetadata["originatorWorkflowId"] = jobContext.getOriginJobId()
        
        targetMetadata = {}
        targetMetadata["fileName"] = localRef.name
        targetMetadata["filePath"] = str(localRef.resolve())
        targetMetadata["fileSize"] = localRef.stat().st_size
        targetMetadata["storageKey"] = "abc"
        targetMetadata["bucketName"] = "myBucket"

        #MetaRepo.notate(siteRef, "DT4DSite", siteMetadata, "DT4DTarget", targetMetadata, creds["accessToken"])
        return siteRef
=======
        MetaRepo.notate(S3FileRef)
        return S3FileRef
>>>>>>> 2a0bd5ac

    def get(self, siteRef: S3FileRef, localRef: Path, jobContext: JobContext = None) -> Path:
        # Book keeping for status emissions
        iAmAJob = False
        if (jobContext is None):
            iAmAJob = True
            jobContext = JobContext()
        status = DT4DJobStatus(jobContext)
        if (iAmAJob):
            # emit the starting job status sequence
            status.emit("PENDING")
            status.emit("RUNNING")

        # Emit our info status before hitting the API
        status.setNativeInfo(JobStatus.makeRepoInfo(RepoOp.PUT, False, "", str(localRef)))
        status.emit("MOVING")

        getFile = repoGet(siteRef.getId(), localRef)

        status.emit("MOVED")

        if (iAmAJob):
            # emit the successful job ending sequence
            status.emit("FINISHED")
            status.emit("COMPLETED")
        #MetaRepo.Notate(S3FileRef)
        return getFile

    def find(self, siteRef: S3FileRef) -> [S3FileRef]:
        sheets = None
        if(siteRef.getId()):
            sheets = repoFindById(siteRef.getId())
        elif(siteRef.getMetadata()):   
            sheets = repoFindByMetadata(siteRef.getMetadata())
        remoteRefs = []
        for sheet in sheets:
<<<<<<< HEAD
            remoteRef = FSFileRef()
=======
            remoteRef = S3FileRef()
>>>>>>> 2a0bd5ac
            remoteRef.setId(sheet["id"])
            if "resourceName" in sheet:
                remoteRef.setName(sheet["resourceName"])
            elif "fileName" in sheet:
                remoteRef.setName(sheet["fileName"])
            remoteRef.setTimestamp(sheet["timestamp"])
            remoteRef.setSize(sheet["fileSizeBytes"])
            remoteRef.setMetadata(sheet["metadata"])
            remoteRefs.append(remoteRef)
        return remoteRefs

    def get_values(self, field, contains="", group="", metadata={}, startTime=None, endTime=None):
        return repoGetValues(field, contains, group, metadata, startTime, endTime)

#************************************************************************************************************************************

#_repoDriver = LocalSiteRepoDriver()

class DT4DSite(Site):
    # There are no required args to instantiate a local site.
    def __init__(self):
        super(DT4DSite, self).__init__("dt4d", DT4DSiteAuthDriver(), DT4DSiteRunDriver(), Dt4DSiteRepoDriver(), None)



#************************************************************************************************************************************


# test
if __name__ == '__main__':
    logging.basicConfig()
    logging.getLogger().setLevel(logging.DEBUG)

    # define the DT4D site (which is known to model distinct "compute type" resources within it), and login
#    site = Site("dt4d", DT4DSiteAuthDriver(), DT4DSiteRunDriver())
#    site.getAuthDriver().login()

    # define the job
#    jdefn = JobDefn()
#    jdefn.setName("HelloWorld")
#    jdefn.setEntryPointPath([ "/Users/212578984/src/dt4d/py4dt4d", "py4dt4d-examples", "HelloWorld", "HelloWorld" ])

    # run it local
#    jdefn.setComputeType(LOCAL_COMPUTE_TYPE)
#    status = site.getRunDriver().submitJob(jdefn)
#    print("Local run status = " + str(status.getStatus()))

    # run it remote on a named node type
#    jdefn.setComputeType("Win-VDrive")
#    status = site.getRunDriver().submitJob(jdefn)
#    while (not status.isTerminal()):
#        print("Remote run status = " + str(status.getStatus()) + " ...waiting another 15 seconds for job to finish")
#        time.sleep(15)
#        status = site.getRunDriver().getJobStatus(status.getNativeId())
#    print("Remote run status = " + str(status.getStatus()))


    site = DT4DSite()
    site.getAuthDriver().login()
    context = JobContext()
    context.setId("ae19db11-d52f-4d2f-b298-2864bc7840b7")
    context.setNativeId("ae19db11-d52f-4d2f-b298-2864bc7840b7")
    status = site.getRunDriver().getJobStatus(context)
    print("*** " + str(status))
    print("Remote run status = " + str(status.getStatus()))


#************************************************************************************************************************************<|MERGE_RESOLUTION|>--- conflicted
+++ resolved
@@ -9,7 +9,6 @@
 from pathlib import Path
 import os
 import pickle
-import requests
 from typing import Callable
 
 from lwfm.base.Site import Site, SiteAuthDriver, SiteRunDriver, SiteRepoDriver
@@ -26,6 +25,7 @@
 from py4dt4d._internal._SimRepoSvc import _SimRepoSvc
 from py4dt4d._internal._PyEngineUtil import _PyEngineUtil
 from py4dt4d._internal._Constants import _Locations, _LocationServers
+from py4dt4d._internal._Constants import _Locations
 from py4dt4d.PyEngine import PyEngine
 from py4dt4d._internal._PyEngineImpl import _PyEngineImpl
 from py4dt4d.Job import JobRunner
@@ -139,7 +139,6 @@
     _JobSvc(job).registerDataTrigger(job, toolName, toolFile, toolClass, toolArgs, computeType, "", trigger, jobType="python",
                                 setId=setId, jobName=jobName, triggerJobId=jobId)
 
-@JobRunner
 def _unset_job_set_event(self, jobId):
     # Run the tool on the remote computeType.
     _PyEngineImpl().removeJobSetTrigger(self, jobId)
@@ -148,44 +147,6 @@
     # Run the tool on the remote computeType.
     _PyEngineImpl().removeDataTrigger(self, jobId)
 
-<<<<<<< HEAD
-@JobRunner
-def _getJobStatus(job, jobContext):
-    return _getJobStatusWorker(job, jobContext)
-
-def _getAllJobs(startTime, endTime):
-    s = requests.Session()
-    tokenFile = _SecuritySvc().login()
-    location = tokenFile["location"]
-    token = tokenFile["accessToken"]
-    query="?startTimeMs=" + str(startTime) + "&endTimeMs=" + str(endTime)
-    url = _LocationServers.JOB_SVC_MAP.value[location] + "/api/v0/repo/get/runAggregated" + query
-    m = s.get(url,
-                  headers={"Authorization":"Bearer " + token, "Content-Type" : "application/json"},
-                  json = {"startTimeMs":str(startTime), "endTimeMs":str(endTime)})
-
-
-    # We have a list of DT4D jobs, but we need it in lwfm format
-    jobStatuses = []
-    jobList = m.json()
-    for job in jobList:
-        jobContext = JobContext()
-        jobContext.setNativeId(job['workflowId'])
-        jobContext.setParentJobId(job['parentWorkflowId'])
-        jobContext.setOriginJobId(job['originatorWorkflowId'])
-        jobContext.setName(job['jobName'])
-        jobContext.setSiteName('DT4D')
-        jobContext.setComputeType(job['computeType'])
-
-        jobStatus = DT4DJobStatus(jobContext)
-        jobStatus.setNativeStatusStr(job['status'])
-        jobStatus.setEmitTime(job['headerTimestamp'])
-        jobStatus.setReceivedTime(job['dt4dReceivedTimestamp'])
-
-        jobStatuses.append(jobStatus)
-
-    return m.json()
-=======
 def _getJobStatus(self, jobContext):
     return _getJobStatusWorker(self, jobContext)
 
@@ -219,9 +180,12 @@
 
 def _queryMostRecentJobStatus(startTime, endTime):
     s = requests.Session()
-    token = _SecuritySvc()._getTokens()["accessToken"]
+    tokenFile = _SecuritySvc().login()
+    location = tokenFile["location"]
+    token = tokenFile["accessToken"]
     query="?startTimeMs=" + str(startTime) + "&endTimeMs=" + str(endTime)
-    url = DT4D_API + "/api/v0/repo/get/runAggregated" + query
+    url = _LocationServers.JOB_SVC_MAP.value[location] + "/api/v0/repo/get/runAggregated" + query
+
     m = s.get(url,
                   headers={"Authorization":"Bearer " + token, "Content-Type" : "application/json"},
                   json = {"startTimeMs":str(startTime), "endTimeMs":str(endTime)})
@@ -230,7 +194,6 @@
     else: 
         logger.error(str(m.content))
         return []
->>>>>>> 2a0bd5ac
 
 
 def _getJobStatusWorker(job, jobContext):
@@ -391,33 +354,29 @@
     return SimRepo(job).put(path, metadata)
 
 @JobRunner
-def repoGet(job, docId, path=""):
-    return SimRepo(job).getByDocId(docId, path, fullPath=True)
+def repoGet(job, docId, path="", fullPath=False):
+    return SimRepo(job).getByDocId(docId, path, fullPath=fullPath)
 
 @JobRunner
 def repoFindById(job, docId):
     return SimRepo(job).getMetadataByDocId(docId)
 
-def _getCreds():
-    authDriver = DT4DSiteAuthDriver()
-    if not authDriver.isAuthCurrent():
-        authDriver.login()
-    creds = _SecuritySvc().login(SERVER)
-    return creds
-
-<<<<<<< HEAD
-def repoFindByMetadata(metadata):
-    creds = _getCreds()
-    location = creds["location"]
-    group = creds["userGroup"]
-    token = creds["accessToken"]
-    metadata['DT4D_TENANT'] = group
-    values = {"metadata" : metadata}
-=======
+@JobRunner
+def repoFindByMetadata(job, metadata):
+    return SimRepo(job).getMetadataByMetadata(metadata)
+
 def repoGetValues(field, contains, group, metadata, startTime, endTime):
     s = requests.Session()
-    token = _SecuritySvc()._getTokens()["accessToken"]
-    values = s.post(DT4D_API + "/api/v0/search/get/fieldValues",
+    tokenFile = _SecuritySvc().login()
+    location = tokenFile["location"]
+    token = tokenFile["accessToken"]
+    #overriding group for now and using the group the user is logged into
+    print("GROUP: " + str(group))
+    group = tokenFile["userGroup"]
+    print("GROUP: " + str(group))
+    query="?startTimeMs=" + str(startTime) + "&endTimeMs=" + str(endTime)
+    url = _LocationServers.JOB_SVC_MAP.value[location] + "/api/v0/search/get/fieldValues"
+    values = s.post(url,
                   headers={"Authorization":"Bearer " + token, "Content-Type" : "application/json"},
                   json = {
                         "field": field,
@@ -430,20 +389,11 @@
     return values.json()
 
 class Dt4DSiteRepoDriver(SiteRepoDriver):
->>>>>>> 2a0bd5ac
-
-    s = requests.Session()
-    url = _LocationServers.REPO_SVC_MAP.value[location] + "/api/v0/repo/get/simMetaSearchInTenancy"
-
-    m = s.post(url, headers={
-        "Authorization": "Bearer " + token}, json=values)
-
-    if not m.json():
-        raise LookupError("No results found")
-    return m.json()
-
-
-class Dt4DSiteRepoDriver(SiteRepoDriver):
+
+    def _getSession(self):
+        authDriver = DT4DSiteAuthDriver()
+        authDriver.login()
+        return authDriver._session
 
     def put(self, localRef: Path, siteRef: S3FileRef, jobContext: JobContext = None) -> S3FileRef:
         # Book keeping for status emissions
@@ -461,7 +411,7 @@
         status.setNativeInfo(JobStatus.makeRepoInfo(RepoOp.PUT, False, str(localRef), ""))
         status.emit("MOVING")
 
-        repoPut(str(localRef), siteRef.getMetadata())
+        repoPut(localRef, siteRef.getMetadata())
 
         status.emit("MOVED")
 
@@ -469,33 +419,10 @@
             # emit the successful job ending sequence
             status.emit("FINISHED")
             status.emit("COMPLETED")
-<<<<<<< HEAD
-            
-        creds = _getCreds()
-
-        # Add to the repo, if possible
-        siteMetadata = {}
-        siteMetadata["type"] = "sim"
-        siteMetadata["tenant"] = creds["userGroup"]
-        siteMetadata["workflowId"] = jobContext.getNativeId()
-        siteMetadata["parentWorkflowId"] = jobContext.getParentJobId()
-        siteMetadata["originatorWorkflowId"] = jobContext.getOriginJobId()
-        
-        targetMetadata = {}
-        targetMetadata["fileName"] = localRef.name
-        targetMetadata["filePath"] = str(localRef.resolve())
-        targetMetadata["fileSize"] = localRef.stat().st_size
-        targetMetadata["storageKey"] = "abc"
-        targetMetadata["bucketName"] = "myBucket"
-
-        #MetaRepo.notate(siteRef, "DT4DSite", siteMetadata, "DT4DTarget", targetMetadata, creds["accessToken"])
-        return siteRef
-=======
         MetaRepo.notate(S3FileRef)
         return S3FileRef
->>>>>>> 2a0bd5ac
-
-    def get(self, siteRef: S3FileRef, localRef: Path, jobContext: JobContext = None) -> Path:
+
+    def get(self, siteRef: S3FileRef, localRef: Path, jobContext: JobContext = None, fullPath = False) -> Path:
         # Book keeping for status emissions
         iAmAJob = False
         if (jobContext is None):
@@ -511,7 +438,7 @@
         status.setNativeInfo(JobStatus.makeRepoInfo(RepoOp.PUT, False, "", str(localRef)))
         status.emit("MOVING")
 
-        getFile = repoGet(siteRef.getId(), localRef)
+        getFile = repoGet(siteRef.getId(), localRef, fullPath)
 
         status.emit("MOVED")
 
@@ -530,11 +457,7 @@
             sheets = repoFindByMetadata(siteRef.getMetadata())
         remoteRefs = []
         for sheet in sheets:
-<<<<<<< HEAD
-            remoteRef = FSFileRef()
-=======
             remoteRef = S3FileRef()
->>>>>>> 2a0bd5ac
             remoteRef.setId(sheet["id"])
             if "resourceName" in sheet:
                 remoteRef.setName(sheet["resourceName"])
